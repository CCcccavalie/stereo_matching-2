--- conflicted
+++ resolved
@@ -194,11 +194,8 @@
         plt.imshow(image)
         a.set_title(title)
     fig.set_size_inches(np.array(fig.get_size_inches()) * n_images)
-<<<<<<< HEAD
     # plt.show() # Open window if using local virtual-env.
     plt.savefig('sample.png') # Save if using docker.
-=======
-    plt.show()
 
 
 if __name__ == '__main__':
@@ -224,5 +221,4 @@
     l_p = Image.fromarray(left_patch)
     l_p.save('l_p_3.png')
     r_p = Image.fromarray(right_patch)
-    r_p.save('r_p_3.png')
->>>>>>> db2ba94e
+    r_p.save('r_p_3.png')